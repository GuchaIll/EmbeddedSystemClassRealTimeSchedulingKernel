--- conflicted
+++ resolved
@@ -59,53 +59,6 @@
   uint32_t xPSR; /** @brief Register value for xPSR */
 } interrupt_stack_frame;
 
-<<<<<<< HEAD
-/**
- * @struct tcb_info_frame
- *
- * @brief  Thread Control block info frame.
- */
-typedef struct {
-  uint32_t psp;
-  uint32_t r0;
-  uint32_t r4;  /** @brief Register value for r12 */
-  uint32_t r5;   /** @brief Register value for r0 */
-  uint32_t r6;   /** @brief Register value for r1 */
-  uint32_t r7;   /** @brief Register value for r2 */
-  uint32_t r8;   /** @brief Register value for r3 */
-  uint32_t r9;  /** @brief Register value for r12 */
-  uint32_t r10;   /** @brief Register value for r0 */
-  uint32_t r11;   /** @brief Register value for r1 */
-  uint32_t lr;   /** @brief Register value for lr*/
-  uint32_t COMPUTE_TIME; /** @brief Worst case compute time for task*/
-  uint32_t PERIOD_TIME; /** @brief How often the thread needs to be run (Deadline = Period)*/
-  uint32_t PRIORITY; /** @brief Unique static priority of task (lower equates to higher priority)*/
-  uint32_t STATUS; /** @brief Task status (Running, Runnable, Waiting, and potentiall Cancelled*/
-} tcb_info_frame;
-
-
-static tcb_info_frame* TCB_Array[16];
-
-static int max_size_TCB;
-
-static int curr_size_TCB = 0;
-
-/* Make the assumption that C cannot be 0 */
-int ub_test(){
-  float utilization = 0;
-  int C, T;
-  for (int index = 0; index < curr_size_TCB; index ++){
-    C = TCB_Array[index] -> COMPUTE_TIME;
-    if (C == 0){continue;} // Uninitialized Thread Index in TCB Array
-    T = TCB_Array[index] -> PERIOD_TIME;
-    utilization += (float)C/T;
-  }
-  if (utilization <= ub_table[curr_size_TCB]){
-    return 0;
-  }
-  return -1;
-}
-=======
 typedef struct global_threads_info 
 {
     uint32_t max_threads;
@@ -155,7 +108,6 @@
 //array of thread control blocks 
 //corresponding to static stack priorities
 TCB_t threads[16];
->>>>>>> 8f85570d
 
 void *pendsv_c_handler(void *context_ptr){
   (void) context_ptr;
@@ -173,82 +125,14 @@
 }
 
 
-<<<<<<< HEAD
-
-int sys_thread_init(uint32_t max_threads, uint32_t stack_size, void *idle_fn, uint32_t max_mutexes){
-  (void) max_threads; (void) stack_size; (void) idle_fn; (void) max_mutexes;
-  return -1;
-
-  /* Sets the size of TCB info array */
-
-  /* Returns back to the user if the rounded stack_size value can fit in the stack space allocated based on max threads. 
-    */
-
-  /* Initialize the idle funtion which should be used when there are no more threads to run (I believe if the user wants
-    a different function than the default idle function)
-    */
-}
-
-
-int sys_thread_create(void *fn, uint32_t prio, uint32_t C, uint32_t T, void *vargp){
-  (void) fn; (void) prio; (void) C; (void) T; (void) vargp;
-  return -1;
-
-  /* Add to the corresponding index in TCB table array based on unique priority as index */
-  tcb_info_frame * TCB = TCB_Array[curr_size_TCB];
-  
-  TCB -> r0 = vargp;
-  TCB -> PRIORITY = prio;
-  TCB -> COMPUTE_TIME = C;
-  TCB -> PERIOD_TIME = T;
-
-  TCB -> psp = fn;
-
-  curr_size_TCB ++;
-
-  /* call scheduler algorithm to determine if new set is still schedulable */
-  if (ub_test() < 0){
-=======
 int sys_thread_init(
   uint32_t max_threads,
   uint32_t stack_size,
   void *idle_fn,
   uint32_t max_mutexes
 ){
-  
-  global_threads_info.max_threads = max_threads;
-  global_threads_info.stack_size = mm_log2ceil_size(stack_size);
-
-  //check if the stack size and max threads input are valid < 32KB
-  if(max_threads > 16 || max_threads * stack_size * 4 > 32 * 1024) {
-      return -1;
-  }
-
-  global_threads_info.tick_counter = 0;
-
-
-  //allocate space for kernel and user stacks
-  uint32_t *k_stack_top = (uint32_t *) &__thread_k_stacks_top;
-  uint32_t *u_stack_top = (uint32_t *) &__thread_u_stacks_top;
-  uint32_t *k_stack_low = (uint32_t *) &__thread_k_stacks_low;
-  uint32_t *u_stack_low = (uint32_t *) &__thread_u_stacks_low;
-
-  //Q: the handout said that kernel and user stacks are initiated differently?
-  for(int i = 0; i < max_threads; i++) {
-    threads[i].user_sp = u_stack_top - (i * stack_size * 4);
-    threads[i].kernel_sp = k_stack_top - (i * stack_size * 4);
-
-
-    threads[i].state = NEW; //Q: what state should the thread be set to in init?
-    threads[i].stack_base_addr = u_stack_top - (i * stack_size * 4);
-    threads[i].stack_limit = threads[i].stack_base_addr - (stack_size * 4);
-  }
-  //Initialize the idle thread
- // threads[max_threads - 1].thread_fn = idle_fn;
-  threads[max_threads - 1].priority = max_threads - 1;
-  threads[max_threads - 1].vargp = NULL;
-
-  return 0;
+  (void) max_threads; (void) stack_size; (void) idle_fn; (void) max_mutexes;
+  return -1;
 }
 
 int sys_thread_create(
@@ -300,7 +184,6 @@
 
   //Q: do we need to set up the kernel stack as well?
   if(ub_test() < 0) {
->>>>>>> 8f85570d
     return -1;
   }
 
