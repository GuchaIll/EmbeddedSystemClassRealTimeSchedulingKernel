--- conflicted
+++ resolved
@@ -7,457 +7,55 @@
  *  @author Charlie Ai and Mario Cruz
  */
 
- #include <stdint.h>
- #include "syscall_thread.h"
- #include "syscall_mutex.h"
- #include <arm.h>
- #include <mpu.h>
- #include <systick.h>
- #include <syscall.h>
- 
- /** @brief      Initial XPSR value, all 0s except thumb bit. */
- #define XPSR_INIT 0x1000000
- 
- /** @brief Interrupt return code to user mode using PSP.*/
- #define LR_RETURN_TO_USER_PSP 0xFFFFFFFD
- /** @brief Interrupt return code to kernel mode using MSP.*/
- #define LR_RETURN_TO_KERNEL_MSP 0xFFFFFFF1
- 
- /**
-  * @brief      Heap high and low pointers.
-  */
- //@{
- extern char
-   __thread_u_stacks_low,
-   __thread_u_stacks_top,
-   __thread_k_stacks_low,
-   __thread_k_stacks_top;
- //@}
- 
- /** ub_table:
-  * @brief      Precalculated values for UB test.
-  */
- float ub_table[] = {
-   0.000, 1.000, .8284, .7798, .7568,
-   .7435, .7348, .7286, .7241, .7205,
-   .7177, .7155, .7136, .7119, .7106,
-   .7094, .7083, .7075, .7066, .7059,
-   .7052, .7047, .7042, .7037, .7033,
-   .7028, .7025, .7021, .7018, .7015,
-   .7012, .7009
- };
- 
- /** Stack frame pushed onto PSP upon exception
-  * @struct user_stack_frame
-  *
-  * @brief  Stack frame upon exception.
-  */
- typedef struct {
-   uint32_t r0;   /** @brief Register value for r0 */
-   uint32_t r1;   /** @brief Register value for r1 */
-   uint32_t r2;   /** @brief Register value for r2 */
-   uint32_t r3;   /** @brief Register value for r3 */
-   uint32_t r12;  /** @brief Register value for r12 */
-   uint32_t lr;   /** @brief Register value for lr*/
-   uint32_t pc;   /** @brief Register value for pc */
-   uint32_t xPSR; /** @brief Register value for xPSR */
- } interrupt_stack_frame;
- 
- /** Info that is important for tracking timing, maximum priorities, and stack limits*/
- typedef struct global_threads_info 
- {
-     uint32_t max_threads;
-     uint32_t max_mutexes;
-     uint32_t stack_size; // Size of stack in words
-     uint32_t tick_counter;
-     uint32_t current_thread; // index of the current thread in array
- 
-     uint32_t thread_time_left_in_C[16]; // array holding how many more ticks the corresponding thread has run in period
-     uint32_t thread_time_left_in_T[16]; // array holding how many more ticks the corresponding thread has left until period end
-     uint32_t thread_absolute_time_start[16]; // array holding at what tick the corresponding thread started
- } global_threads_info_t;
- 
- /* Enumerating our thread states */
- typedef enum thread_state{
-       NEW, //process created
-       READY, //process ready to run
-       RUNNING, //process running
-       WAITING, //process waiting for event
-       DONE //Exit
- } thread_state_t;
- 
- /* Stack frame pushed onto MSP before intiating context switch */
- typedef struct {
-   uint32_t *PSP;
-   uint32_t r4;
-   uint32_t r5;
-   uint32_t r6;
-   uint32_t r7;
-   uint32_t r8;
-   uint32_t r9;
-   uint32_t r10;
-   uint32_t r11;
-   uint32_t lr;
- 
- } pushed_callee_stack_frame;
- 
- /* TCB struct that keeps track of thread main and program stack contexts and critical timing information*/
- typedef struct TCB{
-   pushed_callee_stack_frame *msp;
- 
-   uint32_t priority; //dynamic priority (0-16), thread ID should equate static priority
-   uint32_t computation_time;
-   uint32_t period; 
-   uint32_t svc_status;
- 
-   thread_state_t state;
- 
- } TCB_t;
- 
- // Our TCB array which holds corresponding TCBs of our threads
- TCB_t TCB_ARRAY[16];
- 
- // Our global thread info struct that holds important information for timing, stack sizes, and max priorities.
- global_threads_info_t global_threads_info;
- 
- /* ub_test(C, T)
-   1. Computes C/T of new thread 
-   2. Computes overall utilization based on threads already created
-   3. Sums new thread utilization with old total utilization and checks against corresponding ub bound 
-   4. Returns the result
+#include <stdint.h>
+#include "syscall_thread.h"
+#include "syscall_mutex.h"
+#include <arm.h>
+#include <mpu.h>
+#include <systick.h>
+#include <syscall.h>
+#include <printk.h>
+
+/** @brief      Initial XPSR value, all 0s except thumb bit. */
+#define XPSR_INIT 0x1000000
+
+/** @brief Interrupt return code to user mode using PSP.*/
+#define LR_RETURN_TO_USER_PSP 0xFFFFFFFD
+/** @brief Interrupt return code to kernel mode using MSP.*/
+#define LR_RETURN_TO_KERNEL_MSP 0xFFFFFFF1
+
+/**
+ * @brief      Heap high and low pointers.
  */
- int ub_test(int C, int T){
-   int max_threads = global_threads_info.max_threads;
-   float utilization = (float)C/T;
-   int compute, period = 0;
-   int count = 1;
-   for (int index = 0; index < max_threads; index ++){
-     if (TCB_ARRAY[index].state == NEW || TCB_ARRAY[index].state == DONE){continue;} // Uninitialized Thread Index in TCB Array
-     compute = TCB_ARRAY[index].computation_time;
-     period = TCB_ARRAY[index].period;
-     utilization += (float)compute/period;
-     count ++;
-   }
-   if (utilization <= ub_table[count]){
-     return 0;
-   }
-   return -1;
- }
- 
- 
- /* thread_scheduler()
-   1. Reduces the compute time left of the currently running thread 
-   2  If compute time is 0, then switch to WAITING state for the thread
-   3. Reduces the period time left of all the threads 
-   4. If period time left is 0, then switch to READY state and reset the values of C time left and T time left 
-   5. Loops through the thread array to find the closest thread to priority 0 that is READY state
-   6. Switches the next thread to be run's state to RUNNING and returns its priority
+//@{
+extern char
+  __thread_u_stacks_low,
+  __thread_u_stacks_top,
+  __thread_k_stacks_low,
+  __thread_k_stacks_top;
+
+  
+  extern void* thread_kill;
+//@}
+
+/** ub_table:
+ * @brief      Precalculated values for UB test.
  */
- int thread_scheduler(){
-   /* Get currently running thread */
-   uint32_t curr_running = sys_get_priority();
-   uint32_t max_threads = global_threads_info.max_threads;
-   int time_left_in_compute = 1;
- 
-   
-   time_left_in_compute = global_threads_info.thread_time_left_in_C[curr_running] - 1;
-   global_threads_info.thread_time_left_in_C[curr_running] = time_left_in_compute;
-   
-   if (time_left_in_compute == 0){ 
-     TCB_ARRAY[curr_running].state = WAITING;
-   }
- 
-   /* Decrement/reset all values of thread_time_left_in_period and reset state if necessary */
-   for (uint32_t p = 0; p < max_threads; p ++){
-     int time_left_in_period = global_threads_info.thread_time_left_in_T[p] - 1;
-     global_threads_info.thread_time_left_in_T[p] = time_left_in_period;
-     
-     if (time_left_in_period == 0 && (TCB_ARRAY[p].state == WAITING || TCB_ARRAY[p].state == READY || TCB_ARRAY[p].state == RUNNING)){
-       global_threads_info.thread_time_left_in_T[p] = TCB_ARRAY[p].period;
-       global_threads_info.thread_time_left_in_C[p] = TCB_ARRAY[p].computation_time;
-       TCB_ARRAY[p].state = READY;
-     }
-   }
-   
-   /* Pick next thread to run based on algorithm and current thread with status Running */
-   for (uint32_t priority = 0; priority < max_threads; priority ++){
-     if (TCB_ARRAY[priority].state == READY){
-       return priority;
-     }
-   }
-   return max_threads;
- }
- 
- /* pendsv_c_handler(context_ptr)
-   1. Saves context to TCB (basically just saving the msp)
-   2. Calls the scheduler to return priority of the next thread to be run
-   3. Retrieves the msp of the next thread to be run and returns that value
+float ub_table[] = {
+  0.000, 1.000, .8284, .7798, .7568,
+  .7435, .7348, .7286, .7241, .7205,
+  .7177, .7155, .7136, .7119, .7106,
+  .7094, .7083, .7075, .7066, .7059,
+  .7052, .7047, .7042, .7037, .7033,
+  .7028, .7025, .7021, .7018, .7015,
+  .7012, .7009
+};
+
+/** Stack frame pushed onto PSP upon exception
+ * @struct user_stack_frame
+ *
+ * @brief  Stack frame upon exception.
  */
-<<<<<<< HEAD
- void *pendsv_c_handler(void *context_ptr){
-     /* Store current thread context from memory pointed to by context_ptr into TCB array */
- 
-     uint32_t current_thread = sys_get_priority();
- 
-     // save svc_status
-     uint32_t svc_stat = get_svc_status();
- 
-     pushed_callee_stack_frame * callee_saved_stk = context_ptr;
-   
-     TCB_t * TCB = &TCB_ARRAY[current_thread]; //tcb context automatically stores the entire context
-   
-     /** You might have to alter it but the TA said we do not need to set the register individually here,
-      * could just set TCB->msp = *callee_saved_stk
-      */
-     TCB->msp = callee_saved_stk;
- 
-     TCB->svc_status = svc_stat;
- 
-   
-     int priority = thread_scheduler();
- 
-     global_threads_info.current_thread = priority;
- 
-     TCB_t * next_TCB = &TCB_ARRAY[priority];
-     next_TCB -> state = RUNNING;
- 
-     svc_stat = next_TCB -> svc_status;
- 
-     set_svc_status(svc_stat);
-   
-     /* Load pointer to TCB to return value*/
-     return next_TCB -> msp;
- }
- 
- 
- /* sys_thread_init(max_threads, stack_size, idle_fn, max_mutexes
-   1. Updates global thread values such as max_threads and stack size
-   2. Computes all psp and msp pointers for threads to be run
-   3. Sets up the idle_fn with the default values at the final value of priortiy in the array (depends on max_threads) 
-   4. Sets up interrupt stack frame for idle_fn on its psp
-   5. Sets up default values in the precomputed msp that contain psp and r4, etc, error code in lr.
- */
- int sys_thread_init(uint32_t max_threads, uint32_t stack_size, void *idle_fn, uint32_t max_mutexes){
-   global_threads_info.max_mutexes = max_mutexes;
-   global_threads_info.max_threads = max_threads;
- 
-   uint32_t size = 256;
-   while (size < stack_size){
-     size = size * 2;
-   }
-   global_threads_info.stack_size = size;
- 
-   //check if the stack size and if max threads input are valid < 32KB
-   if(max_threads > 14 || max_threads * stack_size * 4 > 32 * 1024) {
-       return -1;
-   }
- 
-   global_threads_info.tick_counter = 0;
- 
-   //allocate space for kernel and user stacks
-   uint32_t *k_stack_top = (uint32_t *) &__thread_k_stacks_top;
-   uint32_t *u_stack_top = (uint32_t *) &__thread_u_stacks_top;
- 
-   //Q: the handout said that kernel and user stacks are initiated differently?
-   for(uint32_t i = 0; i < max_threads+2; i++) {
-     // TCB_ARRAY[i].msp = k_stack_top - (i * global_threads_info.stack_size * 4);
-     // ((pushed_callee_stack_frame *)TCB_ARRAY[i].msp)->PSP = u_stack_top - (i * global_threads_info.stack_size * 4);
- 
-     uint32_t *aligned_k_stack_top = k_stack_top - (i * global_threads_info.stack_size ) - sizeof(pushed_callee_stack_frame) / sizeof(uint32_t);
-     uint32_t *aligned_u_stack_top = u_stack_top - (i * global_threads_info.stack_size ) - sizeof(interrupt_stack_frame) / sizeof(uint32_t);
-     
-     TCB_ARRAY[i].msp = (pushed_callee_stack_frame *)aligned_k_stack_top;
-     TCB_ARRAY[i].msp->PSP = aligned_u_stack_top;
-    
-     TCB_ARRAY[i].state = NEW; //Q: what state should the thread be set to in init?
-     TCB_ARRAY[i].svc_status = 0; // Might want to set all svc_status to 0?
-   }
- 
- 
-   //Initialize the idle thread
-  // threads[max_threads - 1].thread_fn = idle_fn;
-  //assuming max value for max_threads is 14
- 
-   // ?? I think idle thread goes into second to last priority and default goes into last
-   // Also should set the default thread to be running
- 
-   int prio_idle = max_threads;
-   TCB_ARRAY[prio_idle].computation_time = 0x1;
-   TCB_ARRAY[prio_idle].period = 0x1;
-   TCB_ARRAY[prio_idle].priority = prio_idle;
- 
-   interrupt_stack_frame *user_sp = (interrupt_stack_frame *)TCB_ARRAY[prio_idle].msp->PSP;
- 
-   user_sp->r0 = 0;
-   user_sp->r1 = 0;
-   user_sp->r2 = 0;
-   user_sp->r3 = 0;
-   user_sp->r12 = 0;
-   user_sp->lr = LR_RETURN_TO_USER_PSP;
-   user_sp->pc = (uint32_t) idle_fn;
-   user_sp->xPSR = XPSR_INIT;
- 
-   TCB_ARRAY[prio_idle].msp->r4 = 0;
-   TCB_ARRAY[prio_idle].msp->r5 = 0;
-   TCB_ARRAY[prio_idle].msp->r6 = 0;
-   TCB_ARRAY[prio_idle].msp->r7 = 0;
-   TCB_ARRAY[prio_idle].msp->r8 = 0;
-   TCB_ARRAY[prio_idle].msp->r9 = 0;
-   TCB_ARRAY[prio_idle].msp->r10 = 0;
-   TCB_ARRAY[prio_idle].msp->r11 = 0;
-   TCB_ARRAY[prio_idle].msp->lr = LR_RETURN_TO_USER_PSP;
- 
-   TCB_ARRAY[prio_idle].state = READY;
- 
-   global_threads_info.thread_absolute_time_start[prio_idle] = 0;
-   global_threads_info.thread_time_left_in_T[prio_idle] = 1;
-   global_threads_info.thread_time_left_in_C[prio_idle] = 1;
- 
-   // Initiating default thread values
-   int prio_default = max_threads + 1;
-   TCB_ARRAY[prio_default].computation_time = 0x1;
-   TCB_ARRAY[prio_default].period = 0x1;
-   TCB_ARRAY[prio_default].priority = prio_default;
-   TCB_ARRAY[prio_default].state = RUNNING;
-   TCB_ARRAY[prio_default].svc_status = get_svc_status();
- 
-   global_threads_info.thread_absolute_time_start[prio_default] = 0;
-   global_threads_info.thread_time_left_in_T[prio_default] = 1;
-   global_threads_info.thread_time_left_in_C[prio_default] = 1;
- 
-   return 0;
- }
- 
- 
- /* sys_thread_create(fn, prio, C, T, vargp)
-   1. Do checks to ensure that thread creation would be valid
-   2. Updates TCB of corresponding priority with values from inputs 
-   3. Sets up the stack pointed to by the threads MSP (at precomputed address) to contain default values PSP (precomputed), r4 - r11, lr
-   4. Sets up the stack pointed to by the threads PSP with interrupt stack frame and fills it in with function pointer and vargp
-   5. Sets up the global thread info values to include things like appropriate thread absolute start time, and time left in period. 
- */
- int sys_thread_create(void *fn,uint32_t prio,uint32_t C,uint32_t T,void *vargp){
- 
-   if(prio >= global_threads_info.max_threads || TCB_ARRAY[prio].state == READY) {
-     return -1;
-   }
- 
-   if(ub_test(C, T) < 0) {
-     return -1;
-   }
- 
-   TCB_ARRAY[prio].priority = prio;
-   TCB_ARRAY[prio].computation_time = C;
-   TCB_ARRAY[prio].period = T;
- 
-   interrupt_stack_frame * user_sp = (interrupt_stack_frame *)TCB_ARRAY[prio].msp->PSP;
-   
-   user_sp->r0 = (uint32_t) vargp;
-   user_sp->r1 = 0;
-   user_sp->r2 = 0;
-   user_sp->r3 = 0;
-   user_sp->r12 = 0;
-   user_sp->lr = LR_RETURN_TO_USER_PSP;
-   user_sp->pc = (uint32_t) fn;
-   user_sp->xPSR = XPSR_INIT;
- 
-   TCB_ARRAY[prio].msp->r4 = 0;
-   TCB_ARRAY[prio].msp->r5 = 0;
-   TCB_ARRAY[prio].msp->r6 = 0;
-   TCB_ARRAY[prio].msp->r7 = 0;
-   TCB_ARRAY[prio].msp->r8 = 0;
-   TCB_ARRAY[prio].msp->r9 = 0;
-   TCB_ARRAY[prio].msp->r10 = 0;
-   TCB_ARRAY[prio].msp->r11 = 0;
-   TCB_ARRAY[prio].msp->lr = LR_RETURN_TO_USER_PSP;
- 
-   TCB_ARRAY[prio].state = READY;
- 
- 
-   /* Setting New Thread System Time Variables */
-   global_threads_info.thread_absolute_time_start[prio] = sys_get_time();
-   global_threads_info.thread_time_left_in_T[prio] = T;
-   global_threads_info.thread_time_left_in_C[prio] = C;
-   /* END NEW */
- 
-   return 0;
- }
- 
- 
- /* Inits the systick timer and runs the pend_sv interrupt */
- int sys_scheduler_start( uint32_t frequency ){
-   systick_init(frequency);
-   pend_pendsv();
-   return 0;
- }
- 
- 
- /* Loops through TCB array to find priority of thread which is running */
- uint32_t sys_get_priority(){
-   for (int i = 0; i < 16; i ++){
-     if (TCB_ARRAY[i].state == RUNNING){
-       return i;
-     } 
-   }
-   return global_threads_info.current_thread;
- }
- 
- 
- // Global From Systick.c
- extern uint32_t total_count;
- uint32_t sys_get_time(){
-   return total_count;
- }
- 
- 
- // Gets priority and indexes into global thread info
- uint32_t sys_thread_time(){
-   int priority = sys_get_priority();
-   int abs_thread_time = global_threads_info.thread_absolute_time_start[priority];
-   return abs_thread_time;
- }
- 
- 
- /* Permanently deschedules the thread its called from. Checks if valid to kill this particular thread */
- void sys_thread_kill(){
-   uint32_t priority = sys_get_priority();
-   if (priority == global_threads_info.max_threads-1){ // Default Thread Is Called It
-     sys_exit(1);
-   }
-   else if(priority == global_threads_info.max_threads-2){// Idle Thread is Calling It 
-     // run default idle
-   }
-   else{
-     TCB_ARRAY[priority].state = DONE;
-   }
-   return;
- }
- 
- 
- /* Sets current thread to wait until next period*/
- void sys_wait_until_next_period(){
-   int priority = sys_get_priority();
-   TCB_ARRAY[priority].state = WAITING;
- 
-   pend_pendsv();
- }
- 
- 
- kmutex_t *sys_mutex_init( uint32_t max_prio ) {
-   (void) max_prio;
-   return NULL;
- }
- 
- 
- void sys_mutex_lock( kmutex_t *mutex ) {
-   (void) mutex;
- }
- 
- 
- void sys_mutex_unlock( kmutex_t *mutex ) {
-   (void) mutex;
- }
-=======
 typedef struct {
   uint32_t r0;   /** @brief Register value for r0 */
   uint32_t r1;   /** @brief Register value for r1 */
@@ -481,7 +79,10 @@
     uint32_t thread_time_left_in_C[16]; // array holding how many more ticks the corresponding thread has run in period
     uint32_t thread_time_left_in_T[16]; // array holding how many more ticks the corresponding thread has left until period end
     uint32_t thread_absolute_time_start[16]; // array holding at what tick the corresponding thread started
-} global_threads_info_t;
+
+    uint32_t ready_threads[16]; // array holding the ready threads
+    uint32_t waiting_threads[16]; // number of ready threads
+  } global_threads_info_t;
 
 /* Enumerating our thread states */
 typedef enum thread_state{
@@ -561,36 +162,72 @@
 */
 int thread_scheduler(){
   /* Get currently running thread */
+  //remove this line at the end, check thread running validity
+  int runningThreads = 0;
+  for(uint32_t i = 0; i < global_threads_info.max_threads; i++){
+    if (TCB_ARRAY[i].state == RUNNING){
+      runningThreads ++;
+    }
+  }
+
+  if (runningThreads > 1){
+    printk("Error: More than one thread is running\n");
+  }
+
   uint32_t curr_running = sys_get_priority();
   uint32_t max_threads = global_threads_info.max_threads;
-  int time_left_in_compute = 1;
-
-  
-  time_left_in_compute = global_threads_info.thread_time_left_in_C[curr_running] - 1;
-  global_threads_info.thread_time_left_in_C[curr_running] = time_left_in_compute;
-  
-  if (time_left_in_compute == 0){ 
-    TCB_ARRAY[curr_running].state = WAITING;
-  }
-  else{
+  int time_left_in_compute = global_threads_info.thread_time_left_in_C[curr_running];
+
+  //Decrement Computation time if it is not the idle or default thread
+  if(curr_running < max_threads){
+   
+    time_left_in_compute = global_threads_info.thread_time_left_in_C[curr_running] - 1;
+    global_threads_info.thread_time_left_in_C[curr_running] = time_left_in_compute;
+    //move to waiting state if computation time is exhaunsted
+    if (time_left_in_compute == 0){ 
+      TCB_ARRAY[curr_running].state = WAITING;
+      global_threads_info.ready_threads[curr_running] = 400;
+      global_threads_info.waiting_threads[curr_running] = curr_running;
+    }
+    //else{
+    //  TCB_ARRAY[curr_running].state = READY;
+   // }
+    
+  }
+  else if(curr_running == max_threads || curr_running == max_threads + 1){
     TCB_ARRAY[curr_running].state = READY;
   }
 
-  /* Decrement/reset all values of thread_time_left_in_period and reset state if necessary */
-  for (uint32_t p = 0; p < max_threads+1; p ++){
-    int time_left_in_period = global_threads_info.thread_time_left_in_T[p] - 1;
-    global_threads_info.thread_time_left_in_T[p] = time_left_in_period;
-    
-    if (time_left_in_period == 0 && (TCB_ARRAY[p].state == WAITING || TCB_ARRAY[p].state == READY || TCB_ARRAY[p].state == RUNNING)){
-      global_threads_info.thread_time_left_in_T[p] = TCB_ARRAY[p].period;
-      global_threads_info.thread_time_left_in_C[p] = TCB_ARRAY[p].computation_time;
-      TCB_ARRAY[p].state = READY;
-    }
+  /* Update period time of all threads
+   */
+  for (uint32_t p = 0; p < max_threads; p ++){
+     if(TCB_ARRAY[p].state == WAITING || TCB_ARRAY[p].state == READY || TCB_ARRAY[p].state == RUNNING)
+     {
+      
+      int time_left_in_curr_period = global_threads_info.thread_time_left_in_T[p] - 1;
+      global_threads_info.thread_time_left_in_T[p] = time_left_in_curr_period;
+
+        if(time_left_in_curr_period == 0){
+          //encountering usage fault upon period reset for default thread
+          global_threads_info.thread_time_left_in_C[p] = TCB_ARRAY[p].computation_time;
+          global_threads_info.thread_time_left_in_T[p] = TCB_ARRAY[p].period;
+
+          TCB_ARRAY[p].state = READY;
+          global_threads_info.waiting_threads[p] = 400;
+          global_threads_info.ready_threads[p] = p;
+        }
+
+     
+     }
   }
   
   /* Pick next thread to run based on algorithm and current thread with status Running */
   for (uint32_t priority = 0; priority < max_threads; priority ++){
-    if (TCB_ARRAY[priority].state == READY){
+    if (TCB_ARRAY[priority].state == READY || TCB_ARRAY[priority].state == RUNNING){
+      //if the default thread is currently running and we want to switch to user created thread, set it to be ready
+      //if((uint32_t)sys_get_priority() == global_threads_info.max_threads+1){
+       // TCB_ARRAY[global_threads_info.max_threads + 1].state = READY;
+      //}
       return priority;
     }
   }
@@ -620,24 +257,38 @@
     TCB->msp = callee_saved_stk;
 
     TCB->svc_status = svc_stat;
-
   
     int priority = thread_scheduler();
 
     global_threads_info.current_thread = priority;
 
+    //if((uint32_t)priority != current_thread)
+    //{
+   //   TCB_t * current_TCB = &TCB_ARRAY[current_thread];
+    //  current_TCB -> state = READY;
+   // }
+
     TCB_t * next_TCB = &TCB_ARRAY[priority];
+
     next_TCB -> state = RUNNING;
 
     svc_stat = next_TCB -> svc_status;
-
     set_svc_status(svc_stat);
+
+    global_threads_info.waiting_threads[priority] = 400;
+    global_threads_info.ready_threads[priority] = 400;
+
+  
   
     /* Load pointer to TCB to return value*/
     return next_TCB -> msp;
 }
 
-
+void default_idle_fn(){
+  while(1){
+    wait_for_interrupt();
+  }
+}
 /* sys_thread_init(max_threads, stack_size, idle_fn, max_mutexes
   1. Updates global thread values such as max_threads and stack size
   2. Computes all psp and msp pointers for threads to be run
@@ -670,7 +321,7 @@
    for(uint32_t i = 0; i < max_threads+2; i++) {
      // TCB_ARRAY[i].msp = k_stack_top - (i * global_threads_info.stack_size * 4);
      // ((pushed_callee_stack_frame *)TCB_ARRAY[i].msp)->PSP = u_stack_top - (i * global_threads_info.stack_size * 4);
- 
+     
      uint32_t *aligned_k_stack_top = k_stack_top - (i * global_threads_info.stack_size ) - sizeof(pushed_callee_stack_frame) / sizeof(uint32_t);
      uint32_t *aligned_u_stack_top = u_stack_top - (i * global_threads_info.stack_size ) - sizeof(interrupt_stack_frame) / sizeof(uint32_t);
      
@@ -682,11 +333,13 @@
      TCB_ARRAY[i].svc_status = 0; // Might want to set all svc_status to 0?
    }
 
-
   //Initialize the idle thread
  // threads[max_threads - 1].thread_fn = idle_fn;
  //assuming max value for max_threads is 14
-
+ 
+ if (idle_fn == NULL) {
+  idle_fn = default_idle_fn; // Use default idle function for the user input null idle fn
+}
   // ?? I think idle thread goes into second to last priority and default goes into last
   // Also should set the default thread to be running
 
@@ -702,7 +355,7 @@
   user_sp->r2 = 0;
   user_sp->r3 = 0;
   user_sp->r12 = 0;
-  user_sp->lr = LR_RETURN_TO_USER_PSP;
+  user_sp->lr = (uint32_t)default_idle_fn;
   user_sp->pc = (uint32_t) idle_fn;
   user_sp->xPSR = XPSR_INIT;
 
@@ -715,8 +368,10 @@
   TCB_ARRAY[prio_idle].msp->r10 = 0;
   TCB_ARRAY[prio_idle].msp->r11 = 0;
   TCB_ARRAY[prio_idle].msp->lr = LR_RETURN_TO_USER_PSP;
+  
 
   TCB_ARRAY[prio_idle].state = READY;
+  TCB_ARRAY[prio_idle].svc_status = 1; //clown moment
 
   global_threads_info.thread_absolute_time_start[prio_idle] = 0;
   global_threads_info.thread_time_left_in_T[prio_idle] = 1;
@@ -728,11 +383,19 @@
   TCB_ARRAY[prio_default].period = 0x1;
   TCB_ARRAY[prio_default].priority = prio_default;
   TCB_ARRAY[prio_default].state = RUNNING;
-  TCB_ARRAY[prio_default].svc_status = get_svc_status();
+  TCB_ARRAY[prio_default].svc_status = 1; //clown moment
 
   global_threads_info.thread_absolute_time_start[prio_default] = 0;
   global_threads_info.thread_time_left_in_T[prio_default] = 1;
   global_threads_info.thread_time_left_in_C[prio_default] = 1;
+
+  for(uint32_t i = 0; i < max_threads; i++){
+    global_threads_info.ready_threads[i] = 400;
+    global_threads_info.waiting_threads[i] = 400;
+  }
+
+  global_threads_info.current_thread = prio_default;
+
 
   return 0;
 }
@@ -751,6 +414,12 @@
     return -1;
   }
 
+    //check if the thread is new or can be recycled, if not return -1
+   // if(TCB_ARRAY[prio].state != DONE && TCB_ARRAY[prio].state != NEW) {
+   //   return -1;
+   // }
+  
+
   if(ub_test(C, T) < 0) {
     return -1;
   }
@@ -761,12 +430,12 @@
 
   interrupt_stack_frame * user_sp = (interrupt_stack_frame *)TCB_ARRAY[prio].msp->PSP;
   
-  user_sp->r0 = (uint32_t) vargp;
+  user_sp->r0 = (uint32_t) &vargp;
   user_sp->r1 = 0;
   user_sp->r2 = 0;
   user_sp->r3 = 0;
   user_sp->r12 = 0;
-  user_sp->lr = LR_RETURN_TO_USER_PSP;
+  user_sp->lr = (uint32_t) &thread_kill;
   user_sp->pc = (uint32_t) fn;
   user_sp->xPSR = XPSR_INIT;
 
@@ -780,8 +449,8 @@
   TCB_ARRAY[prio].msp->r11 = 0;
   TCB_ARRAY[prio].msp->lr = LR_RETURN_TO_USER_PSP;
 
+  TCB_ARRAY[prio].svc_status = 0;
   TCB_ARRAY[prio].state = READY;
-
 
   /* Setting New Thread System Time Variables */
   global_threads_info.thread_absolute_time_start[prio] = sys_get_time();
@@ -803,21 +472,21 @@
 
 /* Loops through TCB array to find priority of thread which is running */
 uint32_t sys_get_priority(){
-  for (int i = 0; i < 16; i ++){
-    if (TCB_ARRAY[i].state == RUNNING){
-      return i;
-    } 
-  }
+  //for (int i = 0; i < 16; i ++){
+   // if (TCB_ARRAY[i].state == RUNNING){
+  //    return i;
+  //  } 
+ // }
+  //printk("Error: No thread is running");
   return global_threads_info.current_thread;
 }
-
 
 // Global From Systick.c
 extern uint32_t total_count;
 uint32_t sys_get_time(){
-  return total_count;
-}
-
+  uint32_t timeValue = systick_get_ticks();
+  return timeValue;
+}
 
 // Gets priority and indexes into global thread info
 uint32_t sys_thread_time(){
@@ -826,7 +495,6 @@
   return abs_thread_time;
 }
 
-
 /* Permanently deschedules the thread its called from. Checks if valid to kill this particular thread */
 void sys_thread_kill(){
   uint32_t priority = sys_get_priority();
@@ -835,6 +503,7 @@
   }
   else if(priority == global_threads_info.max_threads-2){// Idle Thread is Calling It 
     // run default idle
+    TCB_ARRAY[global_threads_info.max_threads].state = RUNNING;
   }
   else{
     TCB_ARRAY[priority].state = DONE;
@@ -842,9 +511,8 @@
   return;
 }
 
-
 /* Sets current thread to wait until next period*/
-void sys_wait_until_next_period(){
+void sys_wait_until_next_period(){ //needs fixing
   int priority = sys_get_priority();
   TCB_ARRAY[priority].state = WAITING;
 
@@ -865,5 +533,4 @@
 
 void sys_mutex_unlock( kmutex_t *mutex ) {
   (void) mutex;
-}
->>>>>>> 68b3339c
+}